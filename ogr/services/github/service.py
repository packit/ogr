--- conflicted
+++ resolved
@@ -172,8 +172,4 @@
     def hostname(self) -> str:
         service_repo_url = parse_git_repo(self.instance_url)
         hostname = service_repo_url.hostname
-<<<<<<< HEAD
-        return hostname
-=======
-        return hostname
->>>>>>> be3dfdd1
+        return hostname